import mrcfile
from tqdm import tqdm
import glob
import numpy as np
import re
import os
from PIL import Image

Image.MAX_IMAGE_PIXELS = None
import argparse

fnams = ["Montage_{0:.1f}.tiff".format(x) for x in np.arange(-48, 49, 3)]


def parse_commandline():
    """
    Parse commandline input.
    """
    parser = argparse.ArgumentParser(
        description="Join Montage tiff files into single mrc for IMOD, filling blank areas in montage."
    )
    parser.add_argument(
        "-i",
        "--input",
        help="Directory containing stitched montage tilt series tiff files",
        required=True,
        type=str,
    )

    parser.add_argument(
        "-o",
        "--output",
        help="Output directory, if not supplied, output will be placed in same directory as input",
        required=False,
        type=str,
    )

    parser.add_argument(
        "-S",
        "--skipcropping",
        help="Skip cropping of files to common size",
        action="store_true",
    )

    return vars(parser.parse_args())


def extract_number(filename):
    match = re.search(r"([-]?\d+\.?\d*)\.tif", filename)
    return float(match.group(1)) if match else 0


if __name__ == "__main__":
    args = parse_commandline()
    inputdir = args["input"]
    if args["output"] is None:
        outputdir = args["input"]
    else:
        outputdir = args["output"]

<<<<<<< HEAD
    fnams = glob.glob(os.path.join(inputdir, "Montage*.tiff")) + glob.glob(
        os.path.join(inputdir, "Montage*.tif")
=======
    fnams = glob.glob(os.path.join(inputdir, "*.tiff")) + glob.glob(
        os.path.join(inputdir, "*.tif")
>>>>>>> a2b6bdf7
    )

    # Sort filenames in order of increasing tilt
    fnams = sorted(fnams, key=extract_number)
    print(fnams)
    mrcnames = []

    skip_cropping = args["skipcropping"]
    for i, fnam in enumerate(fnams):
        # Run tif to mrc
        mrcname = os.path.splitext(fnam)[0] + ".mrc"
        command = "tif2mrc {0} {1}".format(fnam, mrcname)
        print(command)
        os.system(command)
        mrcnames.append(mrcname)

    if not skip_cropping:
        maxsize = Image.open(fnams[0]).size

        for fnam in fnams[1:]:
            maxsize = [max(x, xx) for x, xx in zip(Image.open(fnam).size, maxsize)]

<<<<<<< HEAD
        cropped_names = [os.path.splitext(fnam)[0] + "cropped.mrc" for fnam in fnams]
=======
        cropped_names = [os.path.splitext(fnam)[0] + "_cropped.mrc" for fnam in fnams]
>>>>>>> a2b6bdf7

        for i, mrcname in enumerate(mrcnames):
            # Run the clip utility to crop/pad images to common size
            command = "clip resize -m 6 -ox {0} -oy {1} {2} {3}".format(
                *maxsize, mrcname, cropped_names[i]
            )
            print(command)
            os.system(command)

            # Remove temporary mrc file
            print("Removing {0}".format(mrcname))
            os.system("rm {0}".format(mrcname))
    else:
        cropped_names = mrcnames
<<<<<<< HEAD

    # Join all in stack
    command = "newstack {0} {1}".format(" ".join(cropped_names), "Montage_stack.mrc")
    # sys.exit()

    # for i,fnam in enumerate(tqdm(cropped_names,desc='filling black areas')):
    #     with mrcfile.open(fnam,'r+') as m:
    #         data = np.asarray(m.data)
    #         fill = np.median(data[data>2])
    #         data[data<2] = fill
    #         m.data[:] = data[:]
    #     m.close()

=======

    # Join all in stack
    command = "newstack {0} {1}".format(" ".join(cropped_names), "Montage_stack.mrc")

>>>>>>> a2b6bdf7
    # Save tilts in rawtlt.tlt file for IMOD
    tilts = [extract_number(fnam) for fnam in fnams]
    tilt_file = os.path.join(outputdir, "tilt_series.rawtlt")
    with open(tilt_file, "w") as file:
        for tilt in tilts:
            file.write(f"{tilt}\n")

    outputfile = os.path.join(outputdir, "tilt_series.mrc")
    command = "newstack -tilt {0} {1} {2} ".format(
        tilt_file, " ".join(cropped_names), outputfile
    )
    print(command)
    os.system(command)

    # Delete intermediates
    for mrcname in cropped_names:
        print("Removing {0} and {0}~".format(mrcname))
<<<<<<< HEAD
        # os.system("rm {0}".format(mrcname))
        # os.system("rm {0}~".format(mrcname))
=======
        os.system("rm {0}".format(mrcname))
        os.system("rm {0}~".format(mrcname))
>>>>>>> a2b6bdf7
<|MERGE_RESOLUTION|>--- conflicted
+++ resolved
@@ -58,13 +58,8 @@
     else:
         outputdir = args["output"]
 
-<<<<<<< HEAD
     fnams = glob.glob(os.path.join(inputdir, "Montage*.tiff")) + glob.glob(
         os.path.join(inputdir, "Montage*.tif")
-=======
-    fnams = glob.glob(os.path.join(inputdir, "*.tiff")) + glob.glob(
-        os.path.join(inputdir, "*.tif")
->>>>>>> a2b6bdf7
     )
 
     # Sort filenames in order of increasing tilt
@@ -87,11 +82,7 @@
         for fnam in fnams[1:]:
             maxsize = [max(x, xx) for x, xx in zip(Image.open(fnam).size, maxsize)]
 
-<<<<<<< HEAD
-        cropped_names = [os.path.splitext(fnam)[0] + "cropped.mrc" for fnam in fnams]
-=======
         cropped_names = [os.path.splitext(fnam)[0] + "_cropped.mrc" for fnam in fnams]
->>>>>>> a2b6bdf7
 
         for i, mrcname in enumerate(mrcnames):
             # Run the clip utility to crop/pad images to common size
@@ -106,26 +97,10 @@
             os.system("rm {0}".format(mrcname))
     else:
         cropped_names = mrcnames
-<<<<<<< HEAD
-
-    # Join all in stack
-    command = "newstack {0} {1}".format(" ".join(cropped_names), "Montage_stack.mrc")
-    # sys.exit()
-
-    # for i,fnam in enumerate(tqdm(cropped_names,desc='filling black areas')):
-    #     with mrcfile.open(fnam,'r+') as m:
-    #         data = np.asarray(m.data)
-    #         fill = np.median(data[data>2])
-    #         data[data<2] = fill
-    #         m.data[:] = data[:]
-    #     m.close()
-
-=======
 
     # Join all in stack
     command = "newstack {0} {1}".format(" ".join(cropped_names), "Montage_stack.mrc")
 
->>>>>>> a2b6bdf7
     # Save tilts in rawtlt.tlt file for IMOD
     tilts = [extract_number(fnam) for fnam in fnams]
     tilt_file = os.path.join(outputdir, "tilt_series.rawtlt")
@@ -143,10 +118,5 @@
     # Delete intermediates
     for mrcname in cropped_names:
         print("Removing {0} and {0}~".format(mrcname))
-<<<<<<< HEAD
-        # os.system("rm {0}".format(mrcname))
-        # os.system("rm {0}~".format(mrcname))
-=======
         os.system("rm {0}".format(mrcname))
-        os.system("rm {0}~".format(mrcname))
->>>>>>> a2b6bdf7
+        os.system("rm {0}~".format(mrcname))